--- conflicted
+++ resolved
@@ -60,20 +60,9 @@
 pytest = "8.3.3"
 pytest-cov = "5.0.0"
 pytest-dotenv = "0.5.2"
-<<<<<<< HEAD
-pytest-django = "4.8.0"
-django-dynamic-fixture = "4.0.1"
 pytest-mock = "3.14.0"
 pytest-order = "1.1.0"
 django-postgres-extra = "2.0.4"
-tox = "4.18.0"
-ruff = "0.6.2"
-pyright = "1.1.377"
-mkdocs = "1.6.0"
-black = "24.8.0"
-mkdocs-material = "9.5.33"
-mkdocstrings-python = "1.10.8"
-=======
 tox = "4.23.2"
 ruff = "0.7.1"
 pyright = "1.1.386"
@@ -81,25 +70,17 @@
 black = "24.10.0"
 mkdocs-material = "9.5.42"
 mkdocstrings-python = "1.12.2"
->>>>>>> 76afdafc
 footing = "*"
 setuptools = "*"
 poetry-core = "1.9.1"
 cleo = "2.1.0"
 poetry-plugin-export = "1.8.0"
 typing-extensions = "4.12.2"
-<<<<<<< HEAD
-django-stubs = "5.0.4"
-dj-database-url = "2.2.0"
-psycopg2-binary = "2.9.9"
-=======
 django-stubs = "5.1.1"
 dj-database-url = "2.3.0"
 psycopg2-binary = "2.9.10"
 pytest-django = "4.9.0"
 django-dynamic-fixture = "4.0.1"
-
->>>>>>> 76afdafc
 
 [tool.pytest.ini_options]
 xfail_strict = true
