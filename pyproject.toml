--- conflicted
+++ resolved
@@ -30,11 +30,7 @@
 ]
 version = "4.13.2"
 description = "Postgres trigger support integrated with Django models."
-<<<<<<< HEAD
 authors = ["Wes Kendall"]
-=======
-authors = ["Ambition Engineering"]
->>>>>>> 57c098d4
 classifiers = [
   "Intended Audience :: Developers",
   "Operating System :: OS Independent",
