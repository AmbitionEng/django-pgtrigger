--- conflicted
+++ resolved
@@ -58,8 +58,7 @@
 
 ## Compatibility
 
-<<<<<<< HEAD
-`django-pgtrigger` is compatible with Python 3.8 - 3.12, Django 4.2 - 5.1, Psycopg 2 - 3, and Postgres 12 - 16.
+`django-pgtrigger` is compatible with Python 3.9 - 3.13, Django 4.2 - 5.1, Psycopg 2 - 3, and Postgres 12 - 17.
 
 ## Next steps
 
@@ -90,7 +89,4 @@
 * [Commands](commands.md) for using the `python manage.py pgtrigger` management commands.
 * [Module](module.md) for documentation of the `pgtrigger` module.
 * [Release Notes](release_notes.md) for information about every release.
-* [Contributing Guide](contributing.md) for details on contributing to the codebase.
-=======
-`django-pgtrigger` is compatible with Python 3.9 - 3.13, Django 4.2 - 5.1, Psycopg 2 - 3, and Postgres 13 - 17.
->>>>>>> 76afdafc
+* [Contributing Guide](contributing.md) for details on contributing to the codebase.