--- conflicted
+++ resolved
@@ -58,8 +58,7 @@
 
 ## Compatibility
 
-<<<<<<< HEAD
-`django-pgtrigger` is compatible with Python 3.9 - 3.13, Django 4.2 - 5.2, Psycopg 2 - 3, and Postgres 14 - 17.
+`django-pgtrigger` is compatible with Python 3.10 - 3.14, Django 4.2 - 6.0, Psycopg 2 - 3, and Postgres 14 - 18.
 
 ## Next steps
 
@@ -90,7 +89,4 @@
 * [Commands](commands.md) for using the `python manage.py pgtrigger` management commands.
 * [Module](module.md) for documentation of the `pgtrigger` module.
 * [Release Notes](release_notes.md) for information about every release.
-* [Contributing Guide](contributing.md) for details on contributing to the codebase.
-=======
-`django-pgtrigger` is compatible with Python 3.10 - 3.14, Django 4.2 - 6.0, Psycopg 2 - 3, and Postgres 14 - 18.
->>>>>>> 8946176f
+* [Contributing Guide](contributing.md) for details on contributing to the codebase.